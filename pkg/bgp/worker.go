package bgp

import (
	"context"
	"fmt"
	"strconv"
	"strings"
	"sync"
	"time"

	"github.com/Comcast/Ravel/pkg/stats"
	"github.com/Comcast/Ravel/pkg/system"
	"github.com/Comcast/Ravel/pkg/types"
	"github.com/Comcast/Ravel/pkg/watcher"
	"github.com/sirupsen/logrus"
	log "github.com/sirupsen/logrus"
)

const (
	addrKindIPV4 = "ipv4"
	AddrKindIPV4 = "ipv4"
	addrKindIPV6 = "ipv6"
)

func init() {
	// Uncomment to enable debugging statically
	log.SetLevel(log.DebugLevel)
}

// BGPWorker describes a BGP worker that can advertise BGP routes and communities
type BGPWorker interface {
	Start() error
	Stop() error
}

type bgpserver struct {
	sync.Mutex

	services map[string]string

	watcher   *watcher.Watcher
	ipDevices *system.IP
	ipPrimary *system.IP
	ipvs      *system.IPVS
	bgp       Controller
	devices   map[string]string

	doneChan chan struct{}

	lastInboundUpdate time.Time
	lastReconfigure   time.Time

	lastAppliedConfig *types.ClusterConfig
	newConfig         bool
	ctxWatch          context.Context
	cxlWatch          context.CancelFunc

	ctx     context.Context
	logger  logrus.FieldLogger
	metrics *stats.WorkerStateMetrics

	communities []string
}

// NewBGPWorker creates a new BGPWorker, which configures BGP for all VIPs
func NewBGPWorker(ctx context.Context, configKey string, watcher *watcher.Watcher, ipDevices *system.IP, ipPrimary *system.IP, ipvs *system.IPVS, bgpController Controller, communities []string, logger logrus.FieldLogger) (BGPWorker, error) {

	log.Debugln("bgp: Creating new BGP worker")

	r := &bgpserver{
		watcher:   watcher,
		ipDevices: ipDevices,
		ipPrimary: ipPrimary,
		ipvs:      ipvs,
		bgp:       bgpController,
		devices:   map[string]string{},

		services: map[string]string{},

		doneChan: make(chan struct{}),

		ctx:     ctx,
		logger:  logger,
		metrics: stats.NewWorkerStateMetrics(stats.KindBGPDirector, configKey),

		communities: communities,
	}

	return r, nil
}

func (b *bgpserver) Stop() error {
	log.Debugln("bgp: Stopping BGPServer")
	b.cxlWatch()

	log.Infoln("bgp: blocking until periodic tasks complete")
	select {
	case <-b.doneChan:
	case <-time.After(5000 * time.Millisecond):
	}

	ctxDestroy, cxl := context.WithTimeout(context.Background(), 5000*time.Millisecond)
	defer cxl()

	log.Infoln("bgp: starting cleanup")
	err := b.cleanup(ctxDestroy)
	log.Infoln("bgp: cleanup completed")
	b.logger.Infof("cleanup complete. error=%v", err)
	return err
}

func (b *bgpserver) cleanup(ctx context.Context) error {
	errs := []string{}

	// delete all k2i addresses from loopback
	if err := b.ipDevices.Teardown(ctx, b.watcher.ClusterConfig.Config, b.watcher.ClusterConfig.Config6); err != nil {
		errs = append(errs, fmt.Sprintf("cleanup - failed to remove ip addresses - %v", err))
	}

	if len(errs) == 0 {
		return nil
	}
	return fmt.Errorf("%v", errs)
}

func (b *bgpserver) setup() error {
	log.Debugln("Enter func (b *bgpserver) setup()")
	defer log.Debugln("Exit func (b *bgpserver) setup()")

	ctxWatch, cxlWatch := context.WithCancel(b.ctx)
	b.cxlWatch = cxlWatch
	b.ctxWatch = ctxWatch

	return nil
}

func (b *bgpserver) Start() error {
	log.Debugln("bgp: Starting BGPServer")

	defer log.Debugln("bgp: Exit func (b *bgpserver) Start()")

	err := b.setup()
	if err != nil {
		return err
	}

	log.Debugln("bgp: starting watches and periodic checks")
	go b.watches()
	go b.periodic()
	return nil
}

// watchServiceUpdates calls the watcher every 100ms to retrieve an updated
// list of service definitions. It then iterates over the map of services and
// builds a new map of namespace/service:port identity to clusterIP:port
func (b *bgpserver) watchServiceUpdates() {
	t := time.NewTicker(100 * time.Millisecond)
	defer t.Stop()
	for {
		log.Debugln("bgp: starting polling for service updates...")
		select {
		case <-b.ctx.Done():
			return
		case <-t.C:
			log.Debugln("bgp: polling for service...")
			services := map[string]string{}
			for svcName, svc := range b.watcher.Services() {
				if svc.Spec.ClusterIP == "" {
					continue
				} else if svc.Spec.Ports == nil {
					continue
				}
				for _, port := range svc.Spec.Ports {
					identifier := svcName + ":" + port.Name
					addr := svc.Spec.ClusterIP + ":" + strconv.Itoa(int(port.Port))
					services[identifier] = addr
				}
			}
			b.Lock()
			b.services = services
			b.Unlock()
		}
	}
}

func (b *bgpserver) getClusterAddr(identity string) (string, error) {
	b.Lock()
	defer b.Unlock()
	ip, ok := b.services[identity]
	if !ok {
		return "", fmt.Errorf("bgp: cluster address not found for identity: %s", identity)
	}
	return ip, nil
}

func (b *bgpserver) configure() error {
	// log.Debugln("bgp: configuring BGPServer")
	startTime := time.Now()
	defer func() {
		log.Debugln("bgp: configuring BGPServer took", time.Since(startTime))
	}()
	// logger := b.logger.WithFields(logrus.Fields{"protocol": "ipv4"})
	// log.Debugln("bgp: Enter func (b *bgpserver) configure()")
	// defer log.Debugln("bgp: Exit func (b *bgpserver) configure()")

	// add/remove vip addresses on the interface specified for this vip
	// log.Debugln("bgp: Setting addresses")
	err := b.setAddresses()
	if err != nil {
		return err
	}
	// log.Debugln("bgp: Setting addresses complete")

	configuredAddrs, err := b.bgp.Get(b.ctx)
	if err != nil {
		// we do not error the function out here because we want gobgpd to be off
		// while ravel-director is on and creating rules.
		log.Warningln("failed to fetch configured addresses from gobgpd:", err)
	}

	// Do something BGP-ish with VIPs from configmap
	// This only adds, and never removes, VIPs
	// log.Debug("bgp: applying bgp settings")
	addrs := []string{}
	for ip := range b.watcher.ClusterConfig.Config {
		addrs = append(addrs, string(ip))
	}
	// log.Debugln("bgp: done applying bgp settings")

	// Set IPVS rules based on VIPs, pods associated with each VIP
	// and some other settings bgpserver receives from RDEI.
	// log.Debugln("bgp: Setting IPVS settings")
	err = b.ipvs.SetIPVS(b.watcher, b.watcher.ClusterConfig, b.logger, addrKindIPV4)
	if err != nil {
<<<<<<< HEAD
		log.Errorf("bgp: unable to configure ipvs with error %v", err)
		// return fmt.Errorf("bgp: unable to configure ipvs with error %v", err)
=======
		// return fmt.Errorf("bgp: unable to configure ipvs with error %v", err)
		// continue to do the Set() since some of the rules did succeed, ipvsadm batch only return the last error
		log.Errorf("bgp: unable to configure ipvs with error %v", err)
>>>>>>> 43987b6b
	}

	err = b.bgp.Set(b.ctx, addrs, configuredAddrs, b.communities)
	if err != nil {
		log.Errorf("bgp: b.bgp.Set failed - %v", err)
		return err
	}

	// log.Debugln("bgp: IPVS configured")
	b.lastReconfigure = time.Now()

	return nil
}

func (b *bgpserver) configure6() error {
	// logger := b.logger.WithFields(logrus.Fields{"protocol": "ipv6"})

	log.Debugln("bgp: starting ipv6 configuration")
	// add vip addresses to loopback
	err := b.setAddresses6()
	if err != nil {
		return err
	}

	addrs := []string{}
	for ip := range b.watcher.ClusterConfig.Config6 {
		addrs = append(addrs, string(ip))
	}

	// set BGP announcements
	err = b.bgp.SetV6(b.ctx, addrs, b.communities)
	if err != nil {
		return err
	}

	// Set IPVS rules based on VIPs, pods associated with each VIP
	// and some other settings bgpserver receives from RDEI.
	err = b.ipvs.SetIPVS(b.watcher, b.watcher.ClusterConfig, b.logger, addrKindIPV6)
	if err != nil {
		return fmt.Errorf("bgp: unable to configure ipvs with error %v", err)
	}
	// log.Debugln("bgp: IPVS6 configured successfully")

	return nil
}

func (b *bgpserver) periodic() {
	log.Debugln("bgp: Enter func (b *bgpserver) periodic()")
	defer log.Debugln("bgp: Exit func (b *bgpserver) periodic()")

	// Queue Depth metric ticker
	queueDepthTicker := time.NewTicker(60 * time.Second)
	defer queueDepthTicker.Stop()

	bgpInterval := time.Second * 2
	bgpTicker := time.NewTicker(bgpInterval)
	defer bgpTicker.Stop()

	log.Infof("bgp: starting BGP periodic ticker, interval %v\n", bgpInterval)

	// every so many seconds, reapply configuration without checking parity
	reconfigureDuration := 5 * time.Second
	reconfigureTicker := time.NewTicker(reconfigureDuration)
	defer reconfigureTicker.Stop()

	var runStartTime time.Time

	for {
		log.Debugln("bgp: loop run duration:", time.Since(runStartTime))
		runStartTime = time.Now() // reset the run start time

		select {
		case <-reconfigureTicker.C:
			log.Debugf("bgp: mandatory periodic reconfigure executing after %v", reconfigureDuration)
			start := time.Now()
			if err := b.configure(); err != nil {
				b.metrics.Reconfigure("critical", time.Since(start))
				log.Errorf("bgp: unable to apply mandatory ipv4 reconfiguration. %v", err)
			}

			log.Debugln("bgp: time to run v4 configure:", time.Since(start))

			if err := b.configure6(); err != nil {
				b.metrics.Reconfigure("critical", time.Since(start))
				log.Errorf("bgp: unable to apply mandatory ipv6 reconfiguration. %v", err)
			}
			log.Debugln("bgp: time to run v4 and v6 configure:", time.Since(start))

			b.metrics.Reconfigure("complete", time.Since(start))
		case <-bgpTicker.C:
			// log.Debugln("bgp: BGP ticker checking parity...")
			b.performReconfigure()
			// log.Debugln("bgp: time to run bgp ticker reconfigure:", time.Since(start))

		case <-b.ctx.Done():
			log.Infoln("bgp: periodic(): parent context closed. exiting run loop")
			b.doneChan <- struct{}{}
			return
		case <-b.ctxWatch.Done():
			log.Infoln("bgp: periodic(): watch context closed. exiting run loop")
			return
		}
	}
}

func (b *bgpserver) noUpdatesReady() bool {
	return b.lastReconfigure.Sub(b.lastInboundUpdate) > 0
}

func (b *bgpserver) setAddresses6() error {

	// pull existing
	startTime := time.Now()
	defer func() {
		log.Debugln("bgp: setAddresses6 took", time.Since(startTime))
	}()
	log.Infoln("bgp: fetching dummy interfaces v6 via bgpserver setAddresses6")
	_, configuredV6, err := b.ipDevices.Get()
	if err != nil {
		return err
	}

	if b.watcher == nil {
		return fmt.Errorf("can not call setAddresses6 because watcher is nil")
	}
	if b.watcher.ClusterConfig == nil {
		return fmt.Errorf("can not call setAddresses6 because ClusterConfig is nil")
	}

	// get desired set VIP addresses
	desired := []string{}
	devToAddr := map[string]string{}
	for ip := range b.watcher.ClusterConfig.Config6 {
		devName := b.ipDevices.Device(string(ip), true)
		if len(strings.TrimSpace(devName)) > 0 {
			desired = append(desired, devName)
		}
		devToAddr[devName] = string(ip)
	}

	removals, additions := b.ipDevices.Compare6(configuredV6, desired)

	b.logger.Debugf("additions=%v removals=%v", additions, removals)
	b.metrics.LoopbackAdditions(len(additions), addrKindIPV6)
	b.metrics.LoopbackRemovals(len(removals), addrKindIPV6)
	b.metrics.LoopbackTotalDesired(len(desired), addrKindIPV6)
	b.metrics.LoopbackConfigHealthy(1, addrKindIPV6)

	for _, device := range removals {
		b.logger.WithFields(logrus.Fields{"device": device, "action": "deleting"}).Info()
		if err := b.ipDevices.Del(device); err != nil {
			b.metrics.LoopbackRemovalErr(1, addrKindIPV6)
			b.metrics.LoopbackConfigHealthy(0, addrKindIPV6)
			return err
		}
		log.Infoln("bgp: removed ipv6 adapter:", device)
	}
	for _, device := range additions {
		// add the device and configure
		addr := devToAddr[device]

		b.logger.WithFields(logrus.Fields{"device": device, "addr": addr, "action": "adding"}).Info()
		if err := b.ipDevices.Add6(addr); err != nil {
			b.metrics.LoopbackAdditionErr(1, addrKindIPV6)
			b.metrics.LoopbackConfigHealthy(0, addrKindIPV6)
			return err
		}
		log.Infoln("bgp: added ipv6 adapter:", device)
	}

	// now iterate across configured and see if we have a non-standard MTU
	// setting it where applicable
	err = b.ipDevices.SetMTU(b.watcher.ClusterConfig.MTUConfig6, true)
	if err != nil {
		return err
	}

	return nil
}

// setAddresses adds or removes IP address from the loopback device (lo).
// The IP addresses should be VIPs, from the configmap that a kubernetes
// watcher gives to a bgpserver in func (b *bgpserver) watches()
func (b *bgpserver) setAddresses() error {

	startTime := time.Now()
	defer func() {
		log.Debugln("bgp: setAddresses took", time.Since(startTime))
	}()

	// pull existing
	// log.Infoln("bgp: setting dummy interfaces via bgpserver setAddresses")
	configuredV4, _, err := b.ipDevices.Get()
	if err != nil {
		return err
	}

	// get desired set VIP addresses
	desired := []string{}
	devToAddr := map[string]string{}
	if b.watcher == nil {
		return fmt.Errorf("can not call setAddresses because watcher is nil")
	}
	if b.watcher.ClusterConfig == nil {
		return fmt.Errorf("can not call setAddresses because ClusterConfig is nil")
	}
	for ip := range b.watcher.ClusterConfig.Config {
		devName := b.ipDevices.Device(string(ip), false)
		if len(strings.TrimSpace(devName)) > 0 {
			desired = append(desired, devName)
		}
		devToAddr[devName] = string(ip)
	}

	removals, additions := b.ipDevices.Compare4(configuredV4, desired)

	b.logger.Debugf("bgp: ip additions_v4=%v ip removals_v4=%v", additions, removals)
	b.metrics.LoopbackAdditions(len(additions), addrKindIPV4)
	b.metrics.LoopbackRemovals(len(removals), addrKindIPV4)
	b.metrics.LoopbackTotalDesired(len(desired), addrKindIPV4)
	b.metrics.LoopbackConfigHealthy(1, addrKindIPV4)
	// "removals" is in the form of a fully qualified
	for _, device := range removals {
		// b.logger.WithFields(logrus.Fields{"device": device, "action": "deleting"}).Info()
		// remove the device
		if err := b.ipDevices.Del(device); err != nil {
			b.metrics.LoopbackRemovalErr(1, addrKindIPV4)
			b.metrics.LoopbackConfigHealthy(0, addrKindIPV4)
			return err
		}
		log.Infoln("bgp: removed ipv4 adapter:", device)
	}

	for _, device := range additions {
		// add the device and configure
		addr := devToAddr[device]
		b.logger.WithFields(logrus.Fields{"device": device, "addr": addr, "action": "adding"}).Info()
		if err := b.ipDevices.Add(addr); err != nil {
			b.metrics.LoopbackAdditionErr(1, addrKindIPV4)
			b.metrics.LoopbackConfigHealthy(0, addrKindIPV4)
			return err
		}
		log.Infoln("bgp: added ipv4 adapter:", device)
	}

	// now iterate across configured and see if we have a non-standard MTU
	// setting it where applicable
	// pull existing
	// log.Debugln("bgp: setting BTP on devices")
	err = b.ipDevices.SetMTU(b.watcher.ClusterConfig.MTUConfig, false)
	if err != nil {
		return err
	}

	return nil
}

// watches just selects from node updates and config updates channels,
// setting appropriate instance variable in the receiver b.
// func periodic() will act on any changes in nodes list or config
// when one or more of its timers expire.
func (b *bgpserver) watches() {
	log.Debugf("bgp: Enter func (b *bgpserver) watches()\n")
	defer log.Debugf("bgp: Exit func (b *bgpserver) watches()\n")

	t := time.NewTicker(time.Second * 5)

	for {
		select {
		case <-t.C:
			if types.NodesEqual(b.watcher.Nodes, b.watcher.Nodes) {
				b.metrics.NodeUpdate("noop")
				continue
			}
			b.metrics.NodeUpdate("updated")

			b.lastInboundUpdate = time.Now()
			b.newConfig = true
			b.lastInboundUpdate = time.Now()
			b.metrics.ConfigUpdate()

		// Administrative
		case <-b.ctx.Done():
			log.Debugln("bgp: parent context closed. exiting run loop")
			return
		case <-b.ctxWatch.Done():
			log.Debugf("bgp: watch context closed. exiting run loop\n")
			return
		}

	}
}

// performReconfigure decides whether bgpserver has new
// info that possibly results in an IPVS reconfigure,
// checks to see if that new info would result in an IPVS
// reconfigure, then does it if so.
func (b *bgpserver) performReconfigure() {

	// monitor performance
	start := time.Now()
	defer func() {
		log.Debugln("bgp: performReconfigure run time:", time.Since(start))
	}()
	// log.Debugln("bgp: running performReconfigure")

	if b.noUpdatesReady() {
		// log.Debugln("bgp: no updates ready")
		// last update happened before the last reconfigure
		return
	}

	// these are the VIP addresses
	// get both the v4 and v6 to use in CheckConfigParity below
	// log.Infoln("bgp: fetching dummy interfaces via performReconfigure")
	addressesV4, addressesV6, err := b.ipDevices.Get()
	if err != nil {
		b.metrics.Reconfigure("error", time.Since(start))
		log.Errorf("bgp: unable to compare configurations with error %v\n", err)
		return
	}

	// splice together to compare against the internal state of configs
	// addresses is sorted within the CheckConfigParity function
	addresses := append(addressesV4, addressesV6...)

	// log.Debugln("CheckConfigParity: bgpserver passing in these addresses:", addresses)
	// compare configurations and apply new IPVS rules if they're different
	same, err := b.ipvs.CheckConfigParity(b.watcher, b.watcher.ClusterConfig, addresses)
	if err != nil {
		b.metrics.Reconfigure("error", time.Since(start))
		log.Errorln("bgp: unable to compare configurations with error %v\n", err)
		return
	}
	if same {
		b.logger.Debug("bgp: parity same")
		b.metrics.Reconfigure("noop", time.Since(start))
		return
	}

	log.Debugln("bgp: parity different, reconfiguring")
	if err := b.configure(); err != nil {
		b.metrics.Reconfigure("critical", time.Since(start))
		b.logger.Errorf("bgp: unable to apply ipv4 configuration. %v", err)
		return
	}

	if err := b.configure6(); err != nil {
		b.metrics.Reconfigure("critical", time.Since(start))
		b.logger.Errorf("bgp: unable to apply ipv6 configuration. %v", err)
		return
	}
	b.metrics.Reconfigure("complete", time.Since(start))
}<|MERGE_RESOLUTION|>--- conflicted
+++ resolved
@@ -232,14 +232,8 @@
 	// log.Debugln("bgp: Setting IPVS settings")
 	err = b.ipvs.SetIPVS(b.watcher, b.watcher.ClusterConfig, b.logger, addrKindIPV4)
 	if err != nil {
-<<<<<<< HEAD
 		log.Errorf("bgp: unable to configure ipvs with error %v", err)
 		// return fmt.Errorf("bgp: unable to configure ipvs with error %v", err)
-=======
-		// return fmt.Errorf("bgp: unable to configure ipvs with error %v", err)
-		// continue to do the Set() since some of the rules did succeed, ipvsadm batch only return the last error
-		log.Errorf("bgp: unable to configure ipvs with error %v", err)
->>>>>>> 43987b6b
 	}
 
 	err = b.bgp.Set(b.ctx, addrs, configuredAddrs, b.communities)

--- conflicted
+++ resolved
@@ -191,11 +191,7 @@
 	value string
 	comparable string
 }
-<<<<<<< HEAD
-
-=======
 // pass in an array of v4 or
->>>>>>> 43987b6b
 func (i *IP) Compare(configured []string, desired []string, v6 bool) ([]string, []string) {
 	log.Debugln("ip: compare:", len(configured), "addresses configured:", strings.Join(configured, ","), "and", len(desired), "addresses desired:", strings.Join(desired, ","))
 

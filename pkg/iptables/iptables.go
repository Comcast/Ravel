--- conflicted
+++ resolved
@@ -648,10 +648,6 @@
 		cleanRules := []string{}
 		for _, r := range kubeRule.Rules {
 			line++
-<<<<<<< HEAD
-
-=======
->>>>>>> 25fad792
 			ix := strings.Index(r, "--comment# ")
 			if ix > 0 {
 				fmt.Println("BytesFromRulesClean - removing comment:", r)
@@ -665,16 +661,6 @@
 			} else {
 				cleanRules = append(cleanRules, r)
 			}
-<<<<<<< HEAD
-=======
-			ix = strings.Index(r, "--tun-type ipip")
-			if ix > 1 {
-				fmt.Println("Removing --tun-type ipip", r)
-				cleanRules = append(cleanRules, r[0:ix])
-			} else {
-				cleanRules = append(cleanRules, r)
-			}
->>>>>>> 25fad792
 		}
 		iptablesLines = append(iptablesLines, cleanRules...)
 	}
